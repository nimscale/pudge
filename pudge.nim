--- conflicted
+++ resolved
@@ -54,12 +54,8 @@
   threadpool,
   locks,
   pudgeclient,
-<<<<<<< HEAD
-  parseopt
-=======
   parseopt,
   sequtils
->>>>>>> 7bd9b709
 
 # types
 type 
@@ -192,11 +188,9 @@
   client.send($status & NL)
 
 
-<<<<<<< HEAD
-proc processSet(server: Server, client: Socket, params: seq[string], asAdd: bool):void=
-=======
+
 proc processSet(context: Context, client: Socket, params: seq[string], asAdd: bool):void=
->>>>>>> 7bd9b709
+
   ## set command example
   ## set key 0 0 5\10\13value\10\13
   ## Response: STORED or ERROR
@@ -261,14 +255,8 @@
       else:
         if not noreply:
           sendStatus(client, Status.stored)
-<<<<<<< HEAD
-        #if server has subscribed servers - send set to it
-        if server.subscribers.len > 0:
-          for sub in server.subscribers:
-            discard set(sub, key, val, true)
-=======
+
         processSubscribers(context, proc(s: Socket): int = setNoreply(s, key, val))
->>>>>>> 7bd9b709
     else:
       if client != nil:
         sendStatus(client, Status.notStored)
@@ -345,11 +333,7 @@
   discard client.send(buffer, bufferPos)
   dealloc(buffer)
 
-<<<<<<< HEAD
-proc processDelete(server: Server, client: Socket, params: seq[string]): void =
-=======
 proc processDelete(context: Context, client: Socket, params: seq[string]): void =
->>>>>>> 7bd9b709
   ## delete key [noreply]
   ## response variants:
   ## DELETED
@@ -389,13 +373,7 @@
       discard o.setstring("key".cstring, addr key[0], (key.len).cint)
       var res = db.delete(o)
 
-<<<<<<< HEAD
-      if server.subscribers.len > 0:
-        for sub in server.subscribers:
-          discard delete(sub, key, true)
-=======
       processSubscribers(context, proc(s: Socket): int = deleteNoreply(s, key))
->>>>>>> 7bd9b709
 
       if not noreply:
         if res == 0:
@@ -495,11 +473,7 @@
   client.send($res & NL)
 
 #sub 127.0.0.1 11214
-<<<<<<< HEAD
-proc processSub*(server: Server, client: Socket,params: seq[string]):void =
-=======
 proc processSub*(context: Context, client: Socket,params: seq[string]):void =
->>>>>>> 7bd9b709
   ## command for subscribe one server for succesful set command on another server For example you have 2 servers
   ##
   ## .. code-block:: Nim
@@ -527,14 +501,9 @@
     if intVal >= 0:
       debug("trying add subscriber on address:" & address & " port:" & $intVal)
       try:
-<<<<<<< HEAD
-        var subscriber: Socket = newClient(address, intVal)
-        server.subscribers.add(subscriber)
-=======
         var socket: Socket = newClient(address, intVal)
         var subscriber = Subscriber(socket: socket, address: address, port: intVal, retryCooldown: 0)
         context.subscribers.add(subscriber)
->>>>>>> 7bd9b709
         res = "0"
       except:
         debug("error connect")
@@ -592,15 +561,6 @@
   # debug(line)
   case command:
     of $Cmd.cmdSet:
-<<<<<<< HEAD
-      processSet(server, client, params, false)
-    of $Cmd.cmdAdd:
-      processSet(server, client, params, true)
-    of $Cmd.cmdGet:
-      processGet(client,params)
-    of $Cmd.cmdDelete:
-      processDelete(server, client, params)  
-=======
       processSet(context, client, params, false)
     of $Cmd.cmdAdd:
       processSet(context, client, params, true)
@@ -608,7 +568,6 @@
       processGet(client,params)
     of $Cmd.cmdDelete:
       processDelete(context, client, params)  
->>>>>>> 7bd9b709
     of $Cmd.cmdEcho:
       client.send(line & NL)
     of $Cmd.cmdStat:
@@ -627,11 +586,7 @@
       debug("Wrong protocol, line: " & line)
       sendStatus(client,Status.error)
     of $Cmd.cmdsub:
-<<<<<<< HEAD
-      processSub(server, client, params)
-=======
       processSub(context, client, params)
->>>>>>> 7bd9b709
     of $Cmd.cmdKeys:
       processKeys(client, params)
     else:
